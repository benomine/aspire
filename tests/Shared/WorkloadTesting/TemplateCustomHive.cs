// Licensed to the .NET Foundation under one or more agreements.
// The .NET Foundation licenses this file to you under the MIT license.

using System.Text.RegularExpressions;

namespace Aspire.Workload.Tests;

public class TemplatesCustomHive
{
    private static readonly string s_tmpDirSuffix = Guid.NewGuid().ToString()[..8];

<<<<<<< HEAD
    public static TemplatesCustomHive With9_0_Net8 { get; } = new([TemplatePackageIdNames.AspireProjectTemplates_net8], "templates-with-9-net8");

    public static TemplatesCustomHive With9_0_Net9 { get; } = new([TemplatePackageIdNames.AspireProjectTemplates], "templates-with-9-net9");
    public static TemplatesCustomHive With9_0_Net9_And_Net8 => new(
            [
                TemplatePackageIdNames.AspireProjectTemplates,
                TemplatePackageIdNames.AspireProjectTemplates_net8
            ], "templates-with-9-net8-net9");
=======
    public static TemplatesCustomHive TemplatesHive { get; } = new([TemplatePackageIdNames.AspireProjectTemplates], "templates");
>>>>>>> 2c1822cd

    private readonly string _stampFilePath;
    private readonly string _customHiveDirectory;

    public string[] TemplatePackageIds { get; init; }
    public string CustomHiveDirectory => File.Exists(_stampFilePath)
                                            ? _customHiveDirectory
                                            : throw new InvalidOperationException($"TemplatesCustomHive has not been installed yet in {_customHiveDirectory}");

    public TemplatesCustomHive(string[] templatePackageIds, string customHiveDirName)
    {
        TemplatePackageIds = templatePackageIds ?? throw new ArgumentNullException(nameof(templatePackageIds));

        ArgumentException.ThrowIfNullOrEmpty(customHiveDirName, nameof(customHiveDirName));

        var customHiveBaseDirectory = BuildEnvironment.IsRunningOnCI
                                        ? Path.Combine(Path.GetTempPath(), $"templates-${s_tmpDirSuffix}")
                                        : Path.Combine(AppContext.BaseDirectory, "templates");
        _customHiveDirectory = Path.Combine(customHiveBaseDirectory, customHiveDirName);
        _stampFilePath = Path.Combine(_customHiveDirectory, ".stamp-installed");

    }

    public async Task EnsureInstalledAsync(BuildEnvironment buildEnvironment)
    {
        if (BuildEnvironment.IsRunningOnCI && File.Exists(_stampFilePath))
        {
            // On CI, don't check if the packages need to be updated
            Console.WriteLine($"** Custom hive exists, skipping installation: {_customHiveDirectory}");
            return;
        }

        // For local runs, we can skip the installation if nothing has changed
        var packageIdAndPaths =
                TemplatePackageIds
                    .Select(id => GetPackagePath(buildEnvironment.BuiltNuGetsPath, id))
                    .Zip(TemplatePackageIds, (path, id) => (path, id));

        var installTemplates = true;
        if (File.Exists(_stampFilePath))
        {
            // Installation exists, but check if any of the packages have been updated since
            var dirWriteTime = Directory.GetLastWriteTimeUtc(_customHiveDirectory);
            installTemplates = packageIdAndPaths.Where(t => new FileInfo(t.id).LastWriteTimeUtc > dirWriteTime).Any();
        }

        if (!installTemplates)
        {
            Console.WriteLine($"** Custom hive exists, skipping installation: {_customHiveDirectory}");
            return;
        }

        if (Directory.Exists(_customHiveDirectory))
        {
            Directory.Delete(_customHiveDirectory, recursive: true);
        }

        Console.WriteLine($"*** Creating templates custom hive: {_customHiveDirectory}");
        Directory.CreateDirectory(_customHiveDirectory);

        foreach (var (packagePath, templatePackageId) in packageIdAndPaths)
        {
            await InstallTemplatesAsync(
                    packagePath,
                    customHiveDirectory: _customHiveDirectory,
                    dotnet: buildEnvironment.DotNet);
        }

        File.WriteAllText(_stampFilePath, "");
    }

    public static string GetPackagePath(string builtNuGetsPath, string templatePackageId)
    {
        var packageNameRegex = new Regex($@"{templatePackageId}\.\d+\.\d+\.\d+(-[A-z\.\d]*\.*\d*)?\.nupkg");
        var packages = Directory.EnumerateFiles(builtNuGetsPath, $"{templatePackageId}*.nupkg")
                        .Where(p => packageNameRegex.IsMatch(Path.GetFileName(p)));

        if (!packages.Any())
        {
            throw new ArgumentException($"Cannot find {templatePackageId}*.nupkg in {builtNuGetsPath}. Packages found in {builtNuGetsPath}: {string.Join(", ", Directory.EnumerateFiles(builtNuGetsPath).Select(Path.GetFileName))}");
        }
        if (packages.Count() > 1)
        {
            throw new ArgumentException($"Found more than one {templatePackageId}*.nupkg in {builtNuGetsPath}: {string.Join(", ", packages.Select(Path.GetFileName))}");
        }
        return packages.Single();
    }

    public static async Task<CommandResult> InstallTemplatesAsync(string packagePath, string customHiveDirectory, string dotnet)
    {
        var installCmd = $"new install --debug:custom-hive {customHiveDirectory} {packagePath}";
        using var cmd = new ToolCommand(dotnet,
                                        new TestOutputWrapper(forceShowBuildOutput: true),
                                        label: "template install")
                            .WithWorkingDirectory(Path.GetTempPath()); // avoid running from the repo

        var res = await cmd.ExecuteAsync(installCmd);
        res.EnsureSuccessful();
        return res;
    }
}<|MERGE_RESOLUTION|>--- conflicted
+++ resolved
@@ -9,18 +9,7 @@
 {
     private static readonly string s_tmpDirSuffix = Guid.NewGuid().ToString()[..8];
 
-<<<<<<< HEAD
-    public static TemplatesCustomHive With9_0_Net8 { get; } = new([TemplatePackageIdNames.AspireProjectTemplates_net8], "templates-with-9-net8");
-
-    public static TemplatesCustomHive With9_0_Net9 { get; } = new([TemplatePackageIdNames.AspireProjectTemplates], "templates-with-9-net9");
-    public static TemplatesCustomHive With9_0_Net9_And_Net8 => new(
-            [
-                TemplatePackageIdNames.AspireProjectTemplates,
-                TemplatePackageIdNames.AspireProjectTemplates_net8
-            ], "templates-with-9-net8-net9");
-=======
     public static TemplatesCustomHive TemplatesHive { get; } = new([TemplatePackageIdNames.AspireProjectTemplates], "templates");
->>>>>>> 2c1822cd
 
     private readonly string _stampFilePath;
     private readonly string _customHiveDirectory;
