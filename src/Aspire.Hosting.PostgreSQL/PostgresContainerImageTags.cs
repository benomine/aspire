--- conflicted
+++ resolved
@@ -10,36 +10,25 @@
 
     /// <summary>library/postgres</summary>
     public const string Image = "library/postgres";
-<<<<<<< HEAD
 
     /// <summary>17.0</summary>
     public const string Tag = "17.0";
 
     /// <summary>docker.io</summary>
-=======
-    public const string Tag = "17.0";
->>>>>>> 5fa9337a
     public const string PgAdminRegistry = "docker.io";
 
     /// <summary>dpage/pgadmin4</summary>
     public const string PgAdminImage = "dpage/pgadmin4";
-<<<<<<< HEAD
 
-    /// <summary>8.11</summary>
+    /// <summary>8.12</summary>
     public const string PgAdminTag = "8.12";
 
     /// <summary>docker.io</summary>
-=======
-    public const string PgAdminTag = "8.12";
->>>>>>> 5fa9337a
     public const string PgWebRegistry = "docker.io";
 
     /// <summary>sosedoff/pgweb</summary>
     public const string PgWebImage = "sosedoff/pgweb";
-<<<<<<< HEAD
 
-    /// <summary>0.15.0</summary>
-=======
->>>>>>> 5fa9337a
+    /// <summary>0.16.1</summary>
     public const string PgWebTag = "0.16.1";
 }