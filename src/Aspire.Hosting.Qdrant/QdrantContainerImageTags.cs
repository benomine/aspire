// Licensed to the .NET Foundation under one or more agreements.
// The .NET Foundation licenses this file to you under the MIT license.

namespace Aspire.Hosting.Qdrant;

internal static class QdrantContainerImageTags
{
    /// <remarks>docker.io</remarks>
    public const string Registry = "docker.io";

    /// <remarks>qdrant/qdrant</remarks>
    public const string Image = "qdrant/qdrant";
<<<<<<< HEAD

    /// <remarks>v1.11.5</remarks>
    public const string Tag = "v1.11.5";
=======
    public const string Tag = "v1.12.1";
>>>>>>> 5fa9337a
}<|MERGE_RESOLUTION|>--- conflicted
+++ resolved
@@ -10,11 +10,7 @@
 
     /// <remarks>qdrant/qdrant</remarks>
     public const string Image = "qdrant/qdrant";
-<<<<<<< HEAD
 
-    /// <remarks>v1.11.5</remarks>
-    public const string Tag = "v1.11.5";
-=======
+    /// <remarks>v1.12.1</remarks>
     public const string Tag = "v1.12.1";
->>>>>>> 5fa9337a
 }